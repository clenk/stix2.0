--- conflicted
+++ resolved
@@ -10,13 +10,8 @@
       "enum": ["marking-definition"]
     },
     "id": {
-<<<<<<< HEAD
-    "$ref": "identifier.json",
-    "description": "The id property universally and uniquely identifies this Marking Definition object."
-=======
       "$ref": "identifier.json",
       "description": "The id property universally and uniquely identifies this Marking Definition object."
->>>>>>> 813a9ce6
     },
     "definition_type": {
       "type": "string",
@@ -68,89 +63,10 @@
     "id", 
     "type", 
     "definition", 
-    "definition_type", 
+    "definition_type",
     "created"
   ],
-  "definitions": {   
-    "statement": {
-      "type": "object",
-      "properties": {
-<<<<<<< HEAD
-        "id": {
-          "type": "string",
-          "description": "The id property provides a unique ID to identify a specific IEP implementation."
-        },
-        "version": {
-          "type": "number",
-          "description": "The version property states the version of the IEP framework that has been used, e.g. 1.0."
-        },
-        "name": {
-          "type": "string",
-          "description": "The name property provides a name for an IEP implementation."
-        },
-        "start_date": {
-          "$ref": "timestamp.json",
-          "description": "The start_date property states the UTC date that the IEP is effective from."
-        },
-        "end_date": {
-          "$ref": "timestamp.json",
-          "description": "The end_date property states the UTC date that the IEP is effective until."
-        },
-        "reference": {
-          "$ref": "url.json",
-          "description": "The reference property can be used to provide a URL reference to the specific IEP implementation."
-        },
-        "encrypt_in_transit": {
-          "type": "string",
-          "description": "The encrypt_in_transit property states whether the received information has to be encrypted when it is retransmitted by the recipient. The value MUST be must or may.",
-          "enum": ["must", "may"]
-        },
-        "encrypt_at_rest": {
-          "type": "string",
-          "description": "The encrypt_at_rest property states whether the received information has to be encrypted when it is retransmitted by the recipient. The value MUST be must or may.",
-          "enum": ["must", "may"]
-        },
-        "permitted_actions": {
-          "type": "string",
-          "description": "The permitted_actions property states the permitted actions that recipients can take upon information received.",
-          "enum": ["none", "contact-for-instruction", "internally-visible-actions", "externally-visible-indirect-actions", "externally-visible-direct-actions"]
-        },
-        "affected_party_notifications": {
-          "type": "string",
-          "description": "The affected_party_notifications property states whether recipients are permitted to notify affected third parties of a potential compromise or threat. The value MUST be may or must-not.",
-          "enum": ["may", "must-not"]
-        },
-        "tlp": {
-          "type": "string",
-          "description": "The tlp property states how recipients are permitted to redistribute the information received within the redistribution scope as defined by the enumerations. The value MUST be red, amber, green, or white.",
-          "enum": ["red", "amber", "green", "white"]
-        },
-        "attribution": {
-          "type": "string",
-          "description": "The attribution property states whether recipients are required to attribute the provider. The value MUST be may, must, or must-not.",
-          "enum": ["may", "must", "must-not"]
-        },
-        "obfuscate_affected_parties": {
-          "type": "string",
-          "description": "The obfuscate_affected_parties property states whether recipients are required to obfuscate or anonymize information that could identify affected parties. The value MUST be may, must, or must-not.",
-          "enum": ["may", "must", "must-not"]
-        },
-        "external_reference": {
-          "type": "string",
-          "description": "The external_reference property is used to convey a description or reference to any applicable licenses, agreements, or conditions between the producer and receiver."
-        },
-        "unmodified_resale": {
-=======
-        "statement": {
->>>>>>> 813a9ce6
-          "type": "string",
-          "description": "A statement (e.g., copyright, terms of use) applied to the content marked by this marking definition."
-        }
-      },
-<<<<<<< HEAD
-      "required": ["id"]
-    },
-    
+  "definitions": {
     "statement": {
       "type": "object",
       "properties": {
@@ -161,11 +77,6 @@
       },
       "required": ["statement"]
     },
-    
-=======
-      "required": ["statement"]
-    },    
->>>>>>> 813a9ce6
     "tlp": {
       "type": "object",
       "properties": {
